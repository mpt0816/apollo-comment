--- conflicted
+++ resolved
@@ -70,16 +70,10 @@
   routing_proxy_.Init();
   for (auto& optimizer : optimizers_) {
     if (!optimizer->Init()) {
-<<<<<<< HEAD
-      AERROR << common::util::StrCat("Init optimizer[", optimizer->name(),
-                                     "] failed.");
-      return Status(ErrorCode::PLANNING_ERROR, "Init optimizer failed.");
-=======
       std::string msg(common::util::StrCat("Init optimizer[", optimizer->name(),
                                      "] failed."));
       AERROR << msg;
       return Status(ErrorCode::PLANNING_ERROR, msg);
->>>>>>> 434ee0d4
     }
   }
   return Status::OK();
